"""
A simple screenshot tool, using `screencapture` on macOS and `scrot` or `gnome-screenshot` on Linux.
"""

import os
import platform
import shutil
import subprocess
from datetime import datetime
from pathlib import Path

from .base import ToolSpec

OUTPUT_DIR = Path("/tmp/outputs")
IS_MACOS = platform.system() == "Darwin"
IS_WAYLAND = os.environ.get("XDG_SESSION_TYPE") == "wayland"

<<<<<<< HEAD
def _screenshot(path: Path) -> Path:
    path = Path(path).resolve()

    if os.name == "posix":
        if os.uname().sysname == "Darwin":  # macOS
            subprocess.run(["screencapture", str(path)], check=True)
        else:  # Linux
            # TODO: add support for specifying window/fullscreen?
            if os.environ.get("XDG_SESSION_TYPE") == "wayland":
                subprocess.run(["gnome-screenshot", "-f", str(path)], check=True)
            else:
                subprocess.run(
                    ["scrot", "--overwrite", str(path)], check=True
                )  # --focused
    else:
        raise NotImplementedError(
            "Screenshot functionality is only available on macOS and Linux."
        )

    return path
=======
# TODO: check for this instead of prompting the llm
INSTRUCTIONS = (
    "If all you see is a wallpaper, the user may have to allow screen capture in `System Preferences -> Security & Privacy -> Screen Recording`."
    if IS_MACOS
    else ""
)
>>>>>>> 0ce55149


def screenshot(path: Path | None = None) -> Path:
    """
    Take a screenshot and save it to a file.
    """

    if path is None:
        timestamp = datetime.now().strftime("%Y%m%d_%H%M%S")
        path = OUTPUT_DIR / f"screenshot_{timestamp}.png"

    path.parent.mkdir(parents=True, exist_ok=True)
    path = path.resolve()

    if IS_MACOS:
        subprocess.run(["screencapture", str(path)], check=True)
        return path
    elif os.name == "posix":
        # TODO: add support for specifying window/fullscreen?
        if shutil.which("gnome-screenshot"):
            subprocess.run(["gnome-screenshot", "-f", str(path)], check=True)
            return path
        elif not IS_WAYLAND and shutil.which("scrot"):
            subprocess.run(["scrot", "--overwrite", str(path)], check=True)
            return path
        else:
            raise NotImplementedError("No supported screenshot method available")
    else:
        raise NotImplementedError(
            "Screenshot functionality is only available on macOS and Linux."
        )


tool = ToolSpec(
    name="screenshot",
    desc="Take a screenshot",
    instructions=INSTRUCTIONS,
    functions=[screenshot],
)<|MERGE_RESOLUTION|>--- conflicted
+++ resolved
@@ -15,35 +15,13 @@
 IS_MACOS = platform.system() == "Darwin"
 IS_WAYLAND = os.environ.get("XDG_SESSION_TYPE") == "wayland"
 
-<<<<<<< HEAD
-def _screenshot(path: Path) -> Path:
-    path = Path(path).resolve()
 
-    if os.name == "posix":
-        if os.uname().sysname == "Darwin":  # macOS
-            subprocess.run(["screencapture", str(path)], check=True)
-        else:  # Linux
-            # TODO: add support for specifying window/fullscreen?
-            if os.environ.get("XDG_SESSION_TYPE") == "wayland":
-                subprocess.run(["gnome-screenshot", "-f", str(path)], check=True)
-            else:
-                subprocess.run(
-                    ["scrot", "--overwrite", str(path)], check=True
-                )  # --focused
-    else:
-        raise NotImplementedError(
-            "Screenshot functionality is only available on macOS and Linux."
-        )
-
-    return path
-=======
 # TODO: check for this instead of prompting the llm
 INSTRUCTIONS = (
     "If all you see is a wallpaper, the user may have to allow screen capture in `System Preferences -> Security & Privacy -> Screen Recording`."
     if IS_MACOS
     else ""
 )
->>>>>>> 0ce55149
 
 
 def screenshot(path: Path | None = None) -> Path:
